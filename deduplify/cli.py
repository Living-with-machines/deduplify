--- conflicted
+++ resolved
@@ -1,9 +1,4 @@
-<<<<<<< HEAD
 import os
-import sys
-import logging
-=======
->>>>>>> 83ac5128
 import argparse
 import logging
 import sys
