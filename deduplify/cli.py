--- conflicted
+++ resolved
@@ -85,15 +85,8 @@
         default="file_hashes.json",
         help="Destination database for file hashes. Must be a JSON file. Default: file_hashes.json",
     )
-<<<<<<< HEAD
-    parser_hash.add_argument(
-        "--exts",
-        nargs="?",
-        help="A list of file extensions to search for."
-=======
     parser.add_argument(
         "--exts", nargs="?", help="A list of file extensions to search for."
->>>>>>> 2fb12042
     )
     parser_hash.add_argument(
         "--restart",
